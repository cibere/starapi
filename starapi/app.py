--- conflicted
+++ resolved
@@ -2,11 +2,8 @@
 
 from typing import TYPE_CHECKING, Any, Callable, Coroutine, Type, TypeVar, overload
 
-<<<<<<< HEAD
-from .errors import GroupAlreadyAdded, InvalidWebSocketRoute, UvicornNotInstalled
-=======
 from .errors import GroupAlreadyAdded, InvalidWebSocketRoute
->>>>>>> c65d9322
+
 from .requests import Request, WebSocket
 from .routing import (
     HTTPRouteCallback,
@@ -15,10 +12,8 @@
     WebSocketRoute,
     WSRouteCallback,
 )
-<<<<<<< HEAD
-=======
+
 from .server import BaseASGIApp
->>>>>>> c65d9322
 from .state import State
 from .utils import MISSING
 
