--- conflicted
+++ resolved
@@ -9,11 +9,8 @@
   - Form Parsing
 - Custom Convertors
 - Use `BaseRoute._match` to reduce duplicated code in `Route._match` and `WebSocketRoute._match`
-<<<<<<< HEAD
 - BaseRoute.clean_path
-=======
 - Rewrite path params to work via callback args
 - add the repr dunder to the objects (along with other dunder methods like `__eq__`)
 - make msgspec a optional dependency (maybe via moving openapi stuff to `openapi.py`)
-- jinja2 templating
->>>>>>> c65d9322
+- jinja2 templating